/*
 * Copyright (c) 2016, Intel Corporation
 * All rights reserved.
 *
 * Redistribution and use in source and binary forms, with or without
 * modification, are permitted provided that the following conditions are met:
 *   * Redistributions of source code must retain the above copyright
 *     notice, this list of conditions and the following disclaimer.
 *   * Redistributions in binary form must reproduce the above copyright
 *     notice, this list of conditions and the following disclaimer in the
 *     documentation and/or other materials provided with the distribution.
 *   * Neither the name of the Intel Corporation nor the
 *     names of its contributors may be used to endorse or promote products
 *     derived from this software without specific prior written permission.
 *
 * THIS SOFTWARE IS PROVIDED BY THE COPYRIGHT HOLDERS AND CONTRIBUTORS "AS IS"
 * AND ANY EXPRESS OR IMPLIED WARRANTIES, INCLUDING, BUT NOT LIMITED TO, THE
 * IMPLIED WARRANTIES OF MERCHANTABILITY AND FITNESS FOR A PARTICULAR PURPOSE
 * ARE DISCLAIMED. IN NO EVENT SHALL THE COPYRIGHT OWNER OR CONTRIBUTORS BE
 * LIABLE FOR ANY DIRECT, INDIRECT, INCIDENTAL, SPECIAL, EXEMPLARY, OR
 * CONSEQUENTIAL DAMAGES (INCLUDING, BUT NOT LIMITED TO, PROCUREMENT OF
 * SUBSTITUTE GOODS OR SERVICES; LOSS OF USE, DATA, OR PROFITS; OR BUSINESS
 * INTERRUPTION) HOWEVER CAUSED AND ON ANY THEORY OF LIABILITY, WHETHER IN
 * CONTRACT, STRICT LIABILITY, OR TORT (INCLUDING NEGLIGENCE OR OTHERWISE)
 * ARISING IN ANY WAY OUT OF THE USE OF THIS SOFTWARE, EVEN IF ADVISED OF THE
 * POSSIBILITY OF SUCH DAMAGE.
 *
 * Author: Liam Girdwood <liam.r.girdwood@linux.intel.com>
 *         Keyon Jie <yang.jie@linux.intel.com>
 */

#ifndef __INCLUDE_UAPI_IPC_H__
#define __INCLUDE_UAPI_IPC_H__

/*
 * IPC messages have a prefixed 32 bit identifier made up as follows :-
 *
 * 	0xGCCCNNNN where
 * G is global cmd type (4 bits)
 * C is command type (12 bits)
 * I is the ID number (16 bits) - monotonic and overflows
 *
 * This is sent at the start of the IPM message in the mailbox. Messages should
 * not be sent in the doorbell (special exceptions for firmware .
 */

/* Global Message - Generic */
#define SOF_GLB_TYPE_SHIFT			28
#define SOF_GLB_TYPE_MASK			(0xf << SOF_GLB_TYPE_SHIFT)
#define SOF_GLB_TYPE(x)				(x << SOF_GLB_TYPE_SHIFT)

/* Command Message - Generic */
#define SOF_CMD_TYPE_SHIFT			16
#define SOF_CMD_TYPE_MASK			(0xfff << SOF_CMD_TYPE_SHIFT)
#define SOF_CMD_TYPE(x)				(x << SOF_CMD_TYPE_SHIFT)

/* Global Message Types */
#define SOF_IPC_GLB_REPLY			SOF_GLB_TYPE(0x1U)
#define SOF_IPC_GLB_COMPOUND			SOF_GLB_TYPE(0x2U)
#define SOF_IPC_GLB_TPLG_MSG			SOF_GLB_TYPE(0x3U)
#define SOF_IPC_GLB_PM_MSG			SOF_GLB_TYPE(0x4U)
#define SOF_IPC_GLB_COMP_MSG			SOF_GLB_TYPE(0x5U)
#define SOF_IPC_GLB_STREAM_MSG			SOF_GLB_TYPE(0x6U)
#define SOF_IPC_FW_READY			SOF_GLB_TYPE(0x7U)
#define SOF_IPC_GLB_DAI_MSG			SOF_GLB_TYPE(0x8U)
<<<<<<< HEAD
#define SOF_IPC_GDB				SOF_GLB_TYPE(0x9U)
=======

>>>>>>> 98e1dc5a
/*
 * DSP Command Message Types
 */


/* topology */
#define SOF_IPC_TPLG_COMP_NEW			SOF_CMD_TYPE(0x000)
#define SOF_IPC_TPLG_COMP_FREE			SOF_CMD_TYPE(0x001)
#define SOF_IPC_TPLG_COMP_CONNECT		SOF_CMD_TYPE(0x002)
#define SOF_IPC_TPLG_PIPE_NEW			SOF_CMD_TYPE(0x010)
#define SOF_IPC_TPLG_PIPE_FREE			SOF_CMD_TYPE(0x011)
#define SOF_IPC_TPLG_PIPE_CONNECT		SOF_CMD_TYPE(0x012)
#define SOF_IPC_TPLG_PIPE_COMPLETE		SOF_CMD_TYPE(0x013)
#define SOF_IPC_TPLG_BUFFER_NEW			SOF_CMD_TYPE(0x020)
#define SOF_IPC_TPLG_BUFFER_FREE		SOF_CMD_TYPE(0x021)

/* PM */
#define SOF_IPC_PM_CTX_SAVE			SOF_CMD_TYPE(0x000)
#define SOF_IPC_PM_CTX_RESTORE			SOF_CMD_TYPE(0x001)
#define SOF_IPC_PM_CTX_SIZE			SOF_CMD_TYPE(0x002)
#define SOF_IPC_PM_CLK_SET			SOF_CMD_TYPE(0x003)
#define SOF_IPC_PM_CLK_GET			SOF_CMD_TYPE(0x004)
#define SOF_IPC_PM_CLK_REQ			SOF_CMD_TYPE(0x005)

/* component - multiple different types */
#define SOF_IPC_COMP_SET_VOLUME			SOF_CMD_TYPE(0x000)
#define SOF_IPC_COMP_GET_VOLUME			SOF_CMD_TYPE(0x001)
#define SOF_IPC_COMP_SET_MIXER			SOF_CMD_TYPE(0x002)
#define SOF_IPC_COMP_GET_MIXER			SOF_CMD_TYPE(0x003)
#define SOF_IPC_COMP_SET_MUX			SOF_CMD_TYPE(0x004)
#define SOF_IPC_COMP_GET_MUX			SOF_CMD_TYPE(0x005)
#define SOF_IPC_COMP_SET_SRC			SOF_CMD_TYPE(0x006)
#define SOF_IPC_COMP_GET_SRC			SOF_CMD_TYPE(0x007)

/* DAI messages */
#define SOF_IPC_COMP_SSP_CONFIG			SOF_CMD_TYPE(0x000)
#define SOF_IPC_COMP_HDA_CONFIG			SOF_CMD_TYPE(0x001)
#define SOF_IPC_COMP_DMIC_CONFIG		SOF_CMD_TYPE(0x002)
#define SOF_IPC_COMP_LOOPBACK			SOF_CMD_TYPE(0x003)

/* stream */
#define SOF_IPC_STREAM_PCM_PARAMS		SOF_CMD_TYPE(0x001)
#define SOF_IPC_STREAM_PCM_PARAMS_REPLY		SOF_CMD_TYPE(0x002)
#define SOF_IPC_STREAM_PCM_FREE			SOF_CMD_TYPE(0x003)
#define SOF_IPC_STREAM_TRIG_START		SOF_CMD_TYPE(0x004)
#define SOF_IPC_STREAM_TRIG_STOP		SOF_CMD_TYPE(0x005)
#define SOF_IPC_STREAM_TRIG_PAUSE		SOF_CMD_TYPE(0x006)
#define SOF_IPC_STREAM_TRIG_RELEASE		SOF_CMD_TYPE(0x007)
#define SOF_IPC_STREAM_TRIG_DRAIN		SOF_CMD_TYPE(0x008)
#define SOF_IPC_STREAM_TRIG_XRUN		SOF_CMD_TYPE(0x009)
#define SOF_IPC_STREAM_POSITION			SOF_CMD_TYPE(0x00a)
#define SOF_IPC_STREAM_VORBIS_PARAMS		SOF_CMD_TYPE(0x010)
#define SOF_IPC_STREAM_VORBIS_FREE		SOF_CMD_TYPE(0x011)


/* Get message component id */
#define SOF_IPC_MESSAGE_ID(x)			(x & 0xffff)

/* maximum message size for mailbox Tx/Tx */
#define SOF_IPC_MSG_MAX_SIZE			128

/*
 * Command Header - Header for all IPC. Identifies IPC message.
 * The size can be greater than the structure size and that means there is
 * extended bespoke data beyond the end of the structure including variable
 * arrays.
 */

struct sof_ipc_hdr {
	uint32_t cmd;			/* SOF_IPC_GLB_ + cmd */
	uint32_t size;			/* size of structure */
}  __attribute__((packed));

/*
 * Generic reply message. Some commands override this with their own reply
 * types that must include this at start.
 */
struct sof_ipc_reply {
	struct sof_ipc_hdr hdr;
	int32_t error;			/* negative error numbers */
}  __attribute__((packed));


/*
 * Compound commands - SOF_IPC_GLB_COMPOUND.
 *
 * Compound commands are sent to the DSP as a single IPC operation. The
 * commands are split into blocks and each block has a header. This header
 * identifies the command type and the number of commands before the next
 * header.
 */

struct sof_ipc_compound_hdr {
	struct sof_ipc_hdr hdr;
	uint32_t count;			/* count of 0 means end of compound sequence */
}  __attribute__((packed));


/*
 * DAI Configuration.
 *
 * Each different DAI type will have it's own structure and IPC cmd.
 */

#define SOF_DAI_FMT_I2S			1 /* I2S mode */
#define SOF_DAI_FMT_RIGHT_J		2 /* Right Justified mode */
#define SOF_DAI_FMT_LEFT_J		3 /* Left Justified mode */
#define SOF_DAI_FMT_DSP_A		4 /* L data MSB after FRM LRC */
#define SOF_DAI_FMT_DSP_B		5 /* L data MSB during FRM LRC */
#define SOF_DAI_FMT_PDM			6 /* Pulse density modulation */

#define SOF_DAI_FMT_CONT		(1 << 4) /* continuous clock */
#define SOF_DAI_FMT_GATED		(0 << 4) /* clock is gated */

#define SOF_DAI_FMT_NB_NF		(0 << 8) /* normal bit clock + frame */
#define SOF_DAI_FMT_NB_IF		(2 << 8) /* normal BCLK + inv FRM */
#define SOF_DAI_FMT_IB_NF		(3 << 8) /* invert BCLK + nor FRM */
#define SOF_DAI_FMT_IB_IF		(4 << 8) /* invert BCLK + FRM */

#define SOF_DAI_FMT_CBM_CFM		(0 << 12) /* codec clk & FRM master */
#define SOF_DAI_FMT_CBS_CFM		(2 << 12) /* codec clk slave & FRM master */
#define SOF_DAI_FMT_CBM_CFS		(3 << 12) /* codec clk master & frame slave */
#define SOF_DAI_FMT_CBS_CFS		(4 << 12) /* codec clk & FRM slave */

#define SOF_DAI_FMT_FORMAT_MASK		0x000f
#define SOF_DAI_FMT_CLOCK_MASK		0x00f0
#define SOF_DAI_FMT_INV_MASK		0x0f00
#define SOF_DAI_FMT_MASTER_MASK		0xf000

/* SSP Configuration Request - SOF_IPC_DAI_SSP_CONFIG */
struct sof_ipc_dai_ssp_params {
	struct sof_ipc_hdr hdr;
	uint32_t mclk;
	uint32_t bclk;
	uint32_t fclk;
	uint16_t ssp_id;
	uint16_t mode;
	uint16_t num_slots;
	uint16_t frame_width;
	uint16_t clk_id;
	uint16_t format;	/* SOF_DAI_FMT_ */
	uint16_t mclk_master;
} __attribute__((packed));

/* HDA Configuration Request - SOF_IPC_DAI_HDA_CONFIG */
struct sof_ipc_dai_hda_params {
	struct sof_ipc_hdr hdr;
	uint32_t hda_id;
	uint32_t mclk;
	/* TODO */
} __attribute__((packed));

/* DMIC Configuration Request - SOF_IPC_DAI_DMIC_CONFIG */
struct sof_ipc_dai_dmic_params {
	struct sof_ipc_hdr hdr;
	uint32_t dmic_id;
	uint32_t mclk;
	/* TODO */
} __attribute__((packed));

/*
 * Stream configuration.
 */

#define SOF_IPC_MAX_CHANNELS			8

/* channel positions - uses same values as ALSA */
enum sof_ipc_chmap {
	SOF_CHMAP_UNKNOWN = 0,
	SOF_CHMAP_NA,		/* N/A, silent */
	SOF_CHMAP_MONO,		/* mono stream */
	SOF_CHMAP_FL,		/* front left */
	SOF_CHMAP_FR,		/* front right */
	SOF_CHMAP_RL,		/* rear left */
	SOF_CHMAP_RR,		/* rear right */
	SOF_CHMAP_FC,		/* front centre */
	SOF_CHMAP_LFE,		/* LFE */
	SOF_CHMAP_SL,		/* side left */
	SOF_CHMAP_SR,		/* side right */
	SOF_CHMAP_RC,		/* rear centre */
	SOF_CHMAP_FLC,		/* front left centre */
	SOF_CHMAP_FRC,		/* front right centre */
	SOF_CHMAP_RLC,		/* rear left centre */
	SOF_CHMAP_RRC,		/* rear right centre */
	SOF_CHMAP_FLW,		/* front left wide */
	SOF_CHMAP_FRW,		/* front right wide */
	SOF_CHMAP_FLH,		/* front left high */
	SOF_CHMAP_FCH,		/* front centre high */
	SOF_CHMAP_FRH,		/* front right high */
	SOF_CHMAP_TC,		/* top centre */
	SOF_CHMAP_TFL,		/* top front left */
	SOF_CHMAP_TFR,		/* top front right */
	SOF_CHMAP_TFC,		/* top front centre */
	SOF_CHMAP_TRL,		/* top rear left */
	SOF_CHMAP_TRR,		/* top rear right */
	SOF_CHMAP_TRC,		/* top rear centre */
	SOF_CHMAP_TFLC,		/* top front left centre */
	SOF_CHMAP_TFRC,		/* top front right centre */
	SOF_CHMAP_TSL,		/* top side left */
	SOF_CHMAP_TSR,		/* top side right */
	SOF_CHMAP_LLFE,		/* left LFE */
	SOF_CHMAP_RLFE,		/* right LFE */
	SOF_CHMAP_BC,		/* bottom centre */
	SOF_CHMAP_BLC,		/* bottom left centre */
	SOF_CHMAP_BRC,		/* bottom right centre */
	SOF_CHMAP_LAST = SOF_CHMAP_BRC,
};

/* common sample rates for use in masks */
#define SOF_RATE_8000	(1 << 0)
#define SOF_RATE_11250	(1 << 1)
#define SOF_RATE_16000	(1 << 2)
#define SOF_RATE_22500	(1 << 3)
#define SOF_RATE_24000	(1 << 4)
#define SOF_RATE_32000	(1 << 5)
#define SOF_RATE_40000	(1 << 6)
#define SOF_RATE_44100	(1 << 7)
#define SOF_RATE_48000	(1 << 8)
#define SOF_RATE_88200	(1 << 9)
#define SOF_RATE_96000	(1 << 10)
#define SOF_RATE_176400	(1 << 11)
#define SOF_RATE_192000	(1 << 12)


/* stream PCM frame format */
enum sof_ipc_frame {
	SOF_IPC_FRAME_S16_LE = 0,
	SOF_IPC_FRAME_S24_4LE,
	SOF_IPC_FRAME_S32_LE,
	SOF_IPC_FRAME_FLOAT,
	/* other formats here */
};

/* stream buffer format */
enum sof_ipc_buffer_format {
	SOF_IPC_BUFFER_INTERLEAVED,
	SOF_IPC_BUFFER_NONINTERLEAVED,
	/* other formats here */
};

/* stream direction */
enum sof_ipc_stream_direction {
	SOF_IPC_STREAM_PLAYBACK = 0,
	SOF_IPC_STREAM_CAPTURE,
};

/* stream ring info */
struct sof_ipc_host_buffer {
	uint32_t phy_addr;
	uint32_t pages;
	uint32_t size;
	uint32_t offset;
} __attribute__((packed));

struct sof_ipc_stream_params {
	struct sof_ipc_host_buffer buffer;
	enum sof_ipc_stream_direction direction;
	enum sof_ipc_frame frame_fmt;
	enum sof_ipc_buffer_format buffer_fmt;
	uint32_t rate;
	uint32_t channels;
	uint32_t sample_size;
	/* for notifying host period has completed - 0 means no period IRQ */
	uint32_t host_period_bytes;
} __attribute__((packed));

/* PCM params info - SOF_IPC_STREAM_PCM_PARAMS */
struct sof_ipc_pcm_params {
	struct sof_ipc_hdr hdr;
	uint32_t comp_id;
	struct sof_ipc_stream_params params;
	enum sof_ipc_chmap channel_map[];
}  __attribute__((packed));

/* PCM params info reply - SOF_IPC_STREAM_PCM_PARAMS_REPLY */
struct sof_ipc_pcm_params_reply {
	struct sof_ipc_reply rhdr;
	uint32_t comp_id;
	uint32_t posn_offset;
}   __attribute__((packed));

/* compressed vorbis params - SOF_IPC_STREAM_VORBIS_PARAMS */
struct sof_ipc_vorbis_params {
	struct sof_ipc_hdr hdr;
	uint32_t comp_id;
	struct sof_ipc_stream_params params;
	/* TODO */
}  __attribute__((packed));


/* free stream - SOF_IPC_STREAM_PCM_PARAMS */
struct sof_ipc_stream {
	struct sof_ipc_hdr hdr;
	uint32_t comp_id;
} __attribute__((packed));


/* flags indicating which time stamps are in sync with each other */
#define	SOF_TIME_HOST_SYNC	(1 << 0)
#define	SOF_TIME_DAI_SYNC	(1 << 1)
#define	SOF_TIME_WALL_SYNC	(1 << 2)
#define	SOF_TIME_STAMP_SYNC	(1 << 3)

/* flags indicating which time stamps are valid */
#define	SOF_TIME_HOST_VALID	(1 << 8)
#define	SOF_TIME_DAI_VALID	(1 << 9)
#define	SOF_TIME_WALL_VALID	(1 << 10)
#define	SOF_TIME_STAMP_VALID	(1 << 11)

/* flags indicating time stamps are 64bit else 3use low 32bit */
#define	SOF_TIME_HOST_64	(1 << 16)
#define	SOF_TIME_DAI_64		(1 << 17)
#define	SOF_TIME_WALL_64	(1 << 18)
#define	SOF_TIME_STAMP_64	(1 << 19)

struct sof_ipc_stream_posn {
	struct sof_ipc_reply rhdr;
	uint32_t comp_id;
	uint32_t flags;		/* SOF_TIME_ */
	uint32_t wallclock_hz;	/* frequency of wallclock in Hz */
	uint32_t timestamp_ns;	/* resolution of timestamp in ns */
	uint64_t host_posn;	/* host DMA position in bytes */
	uint64_t dai_posn;	/* DAI DMA position in bytes */
	uint64_t wallclock;	/* audio wall clock */
	uint64_t timestamp;	/* system time stamp */
}  __attribute__((packed));

/*
 * Component Mixers and Controls
 */

struct sof_ipc_ctrl_chan {
	enum sof_ipc_chmap channel;
	uint32_t value;
} __attribute__((packed));

struct sof_ipc_ctrl_values {
	struct sof_ipc_hdr hdr;
	uint32_t comp_id;
	uint32_t num_values;
	struct sof_ipc_ctrl_chan values[SOF_IPC_MAX_CHANNELS];
} __attribute__((packed));

struct sof_ipc_ctrl_get_values {
	struct sof_ipc_hdr hdr;
	uint32_t comp_id;
	uint32_t num_values;
} __attribute__((packed));

/*
 * Component
 */

/* types of component */
enum sof_comp_type {
	SOF_COMP_NONE = 0,
	SOF_COMP_HOST,
	SOF_COMP_DAI,
	SOF_COMP_SG_HOST,	/* scatter gather variant */
	SOF_COMP_SG_DAI,	/* scatter gather variant */
	SOF_COMP_VOLUME,
	SOF_COMP_MIXER,
	SOF_COMP_MUX,
	SOF_COMP_SRC,
	SOF_COMP_SPLITTER,
	SOF_COMP_TONE,
	SOF_COMP_SWITCH,
	SOF_COMP_BUFFER,
	SOF_COMP_EQ_IIR,
	SOF_COMP_EQ_FIR,
};

/* create new generic component - SOF_IPC_TPLG_COMP_NEW */
struct sof_ipc_comp {
	struct sof_ipc_hdr hdr;
	uint32_t id;
	enum sof_comp_type type;
	uint32_t pipeline_id;
} __attribute__((packed));

/*
 * Component Buffers
 */

/* create new component buffer - SOF_IPC_TPLG_BUFFER_NEW */
struct sof_ipc_buffer {
	struct sof_ipc_comp comp;
	uint32_t size;		/* buffer size in bytes */
} __attribute__((packed));

/* types of DAI */
enum sof_ipc_dai_type {
	SOF_DAI_INTEL_NONE = 0,
	SOF_DAI_INTEL_SSP,
	SOF_DAI_INTEL_DMIC,
	SOF_DAI_INTEL_HDA,
};

/* generic component config data */
struct sof_ipc_comp_config {
	uint32_t format;	/* data format */
	uint32_t frames;	/* number of frames to process, 0 is variable */
	uint32_t channels;	/* max number of channels */
	uint32_t frame_size;	/* sample size in bytes */
	uint32_t periods_sink;	/* 0 means variable */
	uint32_t periods_source;	/* 0 means variable */
	uint32_t preload_count;	/* how many periods to preload */
	enum sof_ipc_frame frame_fmt;
	enum sof_ipc_chmap chmap[SOF_IPC_MAX_CHANNELS];	/* channel map */
} __attribute__((packed));

/* generic host component */
struct sof_ipc_comp_host {
	struct sof_ipc_comp comp;
	struct sof_ipc_comp_config config;
	enum sof_ipc_stream_direction direction;
	uint32_t no_irq;	/* dont send periodic IRQ to host/DSP */
	uint32_t dmac_id;
	uint32_t dmac_chan;
	uint32_t dmac_config; /* DMA engine specific */
}  __attribute__((packed));

/* generic DAI component */
struct sof_ipc_comp_dai {
	struct sof_ipc_comp comp;
	struct sof_ipc_comp_config config;
	enum sof_ipc_stream_direction direction;
	uint32_t index;
	enum sof_ipc_dai_type type;
	uint32_t dmac_id;
	uint32_t dmac_chan;
	uint32_t dmac_config; /* DMA engine specific */
}  __attribute__((packed));

/* generic mixer component */
struct sof_ipc_comp_mixer {
	struct sof_ipc_comp comp;
	struct sof_ipc_comp_config config;
}  __attribute__((packed));

/* volume ramping types */
enum sof_volume_ramp {
	SOF_VOLUME_LINEAR	= 0,
	SOF_VOLUME_LOG,
	SOF_VOLUME_LINEAR_ZC,
	SOF_VOLUME_LOG_ZC,
};

/* generic volume component */
struct sof_ipc_comp_volume {
	struct sof_ipc_comp comp;
	struct sof_ipc_comp_config config;
	uint32_t channels;
	int32_t min_value;
	int32_t max_value;
	enum sof_volume_ramp ramp;
	uint32_t initial_ramp;	/* ramp space in ms */
}  __attribute__((packed));

/* generic SRC component */
struct sof_ipc_comp_src {
	struct sof_ipc_comp comp;
	struct sof_ipc_comp_config config;
	/* either source or sink rate must be non zero */
	uint32_t source_rate;	/* source rate or 0 for variable */
	uint32_t sink_rate;	/* sink rate or 0 for variable */
	uint32_t rate_mask;	/* SOF_RATE_ supported rates */
} __attribute__((packed));

/* generic MUX component */
struct sof_ipc_comp_mux {
	struct sof_ipc_comp comp;
	struct sof_ipc_comp_config config;
} __attribute__((packed));

/* generic tone generator component */
struct sof_ipc_comp_tone {
	struct sof_ipc_comp comp;
	struct sof_ipc_comp_config config;
	int32_t frequency;
	int32_t amplitude;
	int32_t freq_mult;
	int32_t ampl_mult;
	int32_t length;
	int32_t period;
	int32_t repeats;
	int32_t ramp_step;
} __attribute__((packed));

/* FIR equalizer component */
struct sof_ipc_comp_eq_fir {
       struct sof_ipc_comp comp;
       struct sof_ipc_comp_config config;
} __attribute__((packed));

/* IIR equalizer component */
struct sof_ipc_comp_eq_iir {
       struct sof_ipc_comp comp;
       struct sof_ipc_comp_config config;
} __attribute__((packed));

/* IPC to pass configuration blobs to equalizers and re-assign responses */
struct sof_ipc_eq_fir_blob {
	struct sof_ipc_comp comp;
	struct sof_ipc_host_buffer buffer;
	int32_t data[];
} __attribute__((packed));

struct sof_ipc_eq_iir_blob {
	struct sof_ipc_comp comp;
	struct sof_ipc_host_buffer buffer;
	int32_t data[];
} __attribute__((packed));

struct sof_ipc_eq_fir_switch {
	struct sof_ipc_comp comp;
	int32_t data[];
} __attribute__((packed));

struct sof_ipc_eq_iir_switch {
	struct sof_ipc_comp comp;
	int32_t data[];
} __attribute__((packed));

/* frees components, buffers and pipelines
 * SOF_IPC_TPLG_COMP_FREE, SOF_IPC_TPLG_PIPE_FREE, SOF_IPC_TPLG_BUFFER_FREE
 */
struct sof_ipc_free {
	struct sof_ipc_hdr hdr;
	uint32_t id;
} __attribute__((packed));


struct sof_ipc_comp_reply {
	struct sof_ipc_reply rhdr;
	uint32_t id;
	uint32_t offset;
} __attribute__((packed));


/*
 * Pipeline
 */

/* new pipeline - SOF_IPC_TPLG_PIPE_NEW */
struct sof_ipc_pipe_new {
	struct sof_ipc_hdr hdr;
	uint32_t comp_id;	/* component id for pipeline */
	uint32_t pipeline_id;	/* pipeline id */
	uint32_t sched_id;	/* sheduling component id */
	uint32_t core;		/* core we run on */
	uint32_t deadline;	/* execution completion deadline in us*/
	uint32_t priority;	/* priority level 0 (low) to 10 (max) */
	uint32_t mips;		/* worst case instruction count per period */
	uint32_t frames_per_sched; /* output frames of pipeline, 0 is variable */
}  __attribute__((packed));

/* pipeline construction complete - SOF_IPC_TPLG_PIPE_COMPLETE */
struct sof_ipc_pipe_ready {
	struct sof_ipc_hdr hdr;
	uint32_t comp_id;
}  __attribute__((packed));


struct sof_ipc_pipe_free {
	struct sof_ipc_hdr hdr;
	uint32_t comp_id;
}  __attribute__((packed));

/* connect two components in pipeline - SOF_IPC_TPLG_COMP_CONNECT */
struct sof_ipc_pipe_comp_connect {
	struct sof_ipc_hdr hdr;
	uint32_t source_id;
	uint32_t sink_id;
}  __attribute__((packed));

/*
 * GDB
 */

#define GDB_MSG_BUFFER_SIZE 16

struct sof_ipc_gdb_dsp_msg {
	struct sof_ipc_hdr hdr;
	uint8_t len;
	unsigned char data[GDB_MSG_BUFFER_SIZE];
} __attribute__((packed));


/*
 * PM
 */

/* PM context element */
struct sof_ipc_pm_ctx_elem {
	uint32_t type;
	uint32_t size;
	uint64_t addr;
}  __attribute__((packed));

/* PM context - SOF_IPC_PM_CTX_SAVE, SOF_IPC_PM_CTX_RESTORE,
 * SOF_IPC_PM_CTX_SIZE */
struct sof_ipc_pm_ctx {
	struct sof_ipc_hdr hdr;
	struct sof_ipc_host_buffer buffer;
	uint32_t num_elems;
	uint32_t size;
	struct sof_ipc_pm_ctx_elem elems[];
};

/*
 * Firmware boot and version
 */

#define SOF_IPC_MAX_ELEMS	16

/* extended data types that can be appended onto end of sof_ipc_fw_ready */
enum sof_ipc_ext_data {
	SOF_IPC_EXT_DMA_BUFFER = 0,
	SOF_IPC_EXT_WINDOW,
};

/* FW version - SOF_IPC_GLB_VERSION */
struct sof_ipc_fw_version {
	uint16_t major;
	uint16_t minor;
	uint16_t build;
	uint8_t date[12];
	uint8_t time[10];
	uint8_t tag[6];
} __attribute__((packed));

/* FW ready Message - sent by firmware when boot has completed */
struct sof_ipc_fw_ready {
	struct sof_ipc_hdr hdr;
	uint32_t inbox_offset;
	uint32_t outbox_offset;
	uint32_t inbox_size;
	uint32_t outbox_size;
	struct sof_ipc_fw_version version;
} __attribute__((packed));

/*
 * Extended Firmware data. All optional, depends on platform/arch.
 */

enum sof_ipc_region {
	SOF_IPC_REGION_DOWNBOX	= 0,
	SOF_IPC_REGION_UPBOX,
	SOF_IPC_REGION_TRACE,
	SOF_IPC_REGION_DEBUG,
	SOF_IPC_REGION_STREAM,
	SOF_IPC_REGION_REGS,
};

struct sof_ipc_ext_data_hdr {
	struct sof_ipc_hdr hdr;
	enum sof_ipc_ext_data type;			/* SOF_IPC_EXT_ */
};

struct sof_ipc_dma_buffer_elem {
	enum sof_ipc_region type;
	uint32_t id;	/* platform specific - used to map to host memory */
	struct sof_ipc_host_buffer buffer;
};

/* extended data DMA buffers for IPC, trace and debug */
struct sof_ipc_dma_buffer_data {
	struct sof_ipc_ext_data_hdr ext_hdr;
	uint32_t num_buffers;
	struct sof_ipc_dma_buffer_elem buffer[];	/* host files in buffer[n].buffer */
}  __attribute__((packed));


struct sof_ipc_window_elem {
	enum sof_ipc_region type;
	uint32_t id;	/* platform specific - used to map to host memory */
	uint32_t flags;	/* R, W, RW, etc - to define */
	uint32_t size;	/* size of region in bytes */
	uint32_t offset; /* offset in window region as windows can be partitioned */
};

/* extended data memory windows for IPC, trace and debug */
struct sof_ipc_window {
	struct sof_ipc_ext_data_hdr ext_hdr;
	uint32_t num_windows;
	struct sof_ipc_window_elem window[];
}  __attribute__((packed));

#endif<|MERGE_RESOLUTION|>--- conflicted
+++ resolved
@@ -63,11 +63,9 @@
 #define SOF_IPC_GLB_STREAM_MSG			SOF_GLB_TYPE(0x6U)
 #define SOF_IPC_FW_READY			SOF_GLB_TYPE(0x7U)
 #define SOF_IPC_GLB_DAI_MSG			SOF_GLB_TYPE(0x8U)
-<<<<<<< HEAD
 #define SOF_IPC_GDB				SOF_GLB_TYPE(0x9U)
-=======
-
->>>>>>> 98e1dc5a
+
+
 /*
  * DSP Command Message Types
  */
