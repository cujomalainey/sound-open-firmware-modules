/*
 * Copyright (c) 2016, Intel Corporation
 * All rights reserved.
 *
 * Redistribution and use in source and binary forms, with or without
 * modification, are permitted provided that the following conditions are met:
 *   * Redistributions of source code must retain the above copyright
 *     notice, this list of conditions and the following disclaimer.
 *   * Redistributions in binary form must reproduce the above copyright
 *     notice, this list of conditions and the following disclaimer in the
 *     documentation and/or other materials provided with the distribution.
 *   * Neither the name of the Intel Corporation nor the
 *     names of its contributors may be used to endorse or promote products
 *     derived from this software without specific prior written permission.
 *
 * THIS SOFTWARE IS PROVIDED BY THE COPYRIGHT HOLDERS AND CONTRIBUTORS "AS IS"
 * AND ANY EXPRESS OR IMPLIED WARRANTIES, INCLUDING, BUT NOT LIMITED TO, THE
 * IMPLIED WARRANTIES OF MERCHANTABILITY AND FITNESS FOR A PARTICULAR PURPOSE
 * ARE DISCLAIMED. IN NO EVENT SHALL THE COPYRIGHT OWNER OR CONTRIBUTORS BE
 * LIABLE FOR ANY DIRECT, INDIRECT, INCIDENTAL, SPECIAL, EXEMPLARY, OR
 * CONSEQUENTIAL DAMAGES (INCLUDING, BUT NOT LIMITED TO, PROCUREMENT OF
 * SUBSTITUTE GOODS OR SERVICES; LOSS OF USE, DATA, OR PROFITS; OR BUSINESS
 * INTERRUPTION) HOWEVER CAUSED AND ON ANY THEORY OF LIABILITY, WHETHER IN
 * CONTRACT, STRICT LIABILITY, OR TORT (INCLUDING NEGLIGENCE OR OTHERWISE)
 * ARISING IN ANY WAY OUT OF THE USE OF THIS SOFTWARE, EVEN IF ADVISED OF THE
 * POSSIBILITY OF SUCH DAMAGE.
 *
 * Author: Liam Girdwood <liam.r.girdwood@linux.intel.com>
 *         Keyon Jie <yang.jie@linux.intel.com>
 *
 * IPC (InterProcessor Communication) provides a method of two way
 * communication between the host processor and the DSP. The IPC used here
 * utilises a shared mailbox and door bell between the host and DSP.
 *
 */

#include <reef/debug.h>
#include <reef/timer.h>
#include <reef/interrupt.h>
#include <reef/ipc.h>
#include <reef/mailbox.h>
#include <reef/reef.h>
#include <reef/stream.h>
#include <reef/dai.h>
#include <reef/dma.h>
#include <reef/alloc.h>
#include <reef/wait.h>
#include <reef/trace.h>
#include <reef/ssp.h>
#include <platform/interrupt.h>
#include <platform/mailbox.h>
#include <platform/shim.h>
#include <platform/dma.h>
#include <platform/timer.h>
#include <reef/audio/component.h>
#include <reef/audio/pipeline.h>
#include <uapi/ipc.h>
#include <reef/ring_buffer.h>
#include <reef/intel-ipc.h>
#include <config.h>

#define iGS(x) ((x >> SOF_GLB_TYPE_SHIFT) & 0xf)
#define iCS(x) ((x >> SOF_CMD_TYPE_SHIFT) & 0xfff)

#define DEBUG_BUFFER_SIZE (4*GDB_MSG_BUFFER_SIZE)

/* IPC context - shared with platform IPC driver */
struct ipc *_ipc;
CIRCBUF_DEF(gdb_buffer_rx, DEBUG_BUFFER_SIZE);
CIRCBUF_DEF(gdb_buffer_tx, DEBUG_BUFFER_SIZE);

static inline struct sof_ipc_hdr *mailbox_validate(void)
{
	struct sof_ipc_hdr *hdr = _ipc->comp_data;

	/* read component values from the inbox */
	mailbox_inbox_read(hdr, 0, sizeof(*hdr));

	/* validate component header */
	if (hdr->size > SOF_IPC_MSG_MAX_SIZE) {
		trace_ipc_error("ebg");
		return NULL;
	}

	/* read rest of component data */
	mailbox_inbox_read(hdr + 1, sizeof(*hdr), hdr->size - sizeof(*hdr));

	return hdr;
}

static void dma_complete(void *data, uint32_t type, struct dma_sg_elem *next)
{
	struct intel_ipc_data *iipc = (struct intel_ipc_data *)data;

	if (type == DMA_IRQ_TYPE_LLIST)
		wait_completed(&iipc->complete);
}

/*
 * Copy the audio buffer page tables from the host to the DSP max of 4K.
 */
static int get_page_descriptors(struct intel_ipc_data *iipc,
	struct sof_ipc_host_buffer *ring)
{
	struct dma_sg_config config;
	struct dma_sg_elem elem;
	struct dma *dma;
	int chan, ret = 0;

	/* get DMA channel from DMAC0 */
	chan = dma_channel_get(iipc->dmac0);
	if (chan < 0) {
		trace_ipc_error("ePC");
		return chan;
	}
	dma = iipc->dmac0;

	/* set up DMA configuration */
	config.direction = DMA_DIR_HMEM_TO_LMEM;
	config.src_width = sizeof(uint32_t);
	config.dest_width = sizeof(uint32_t);
	config.cyclic = 0;
	list_init(&config.elem_list);

	/* set up DMA desciptor */
	elem.dest = (uint32_t)iipc->page_table;
	elem.src = ring->phy_addr;

	/* source buffer size is always PAGE_SIZE bytes */
	/* 20 bits for each page, round up to 32 */
	elem.size = (ring->pages * 5 * 16 + 31) / 32;
	list_item_prepend(&elem.list, &config.elem_list);

	ret = dma_set_config(dma, chan, &config);
	if (ret < 0) {
		trace_ipc_error("ePs");
		goto out;
	}

	/* set up callback */
	dma_set_cb(dma, chan, DMA_IRQ_TYPE_LLIST, dma_complete, iipc);

	wait_init(&iipc->complete);

	/* start the copy of page table to DSP */
	dma_start(dma, chan);

	/* wait for DMA to complete */
	iipc->complete.timeout = PLATFORM_HOST_DMA_TIMEOUT;
	ret = wait_for_completion_timeout(&iipc->complete);

	/* compressed page tables now in buffer at _ipc->page_table */
out:
	dma_channel_put(dma, chan);
	return ret;
}

/*
 * Parse the host page tables and create the audio DMA SG configuration
 * for host audio DMA buffer. This involves creating a dma_sg_elem for each
 * page table entry and adding each elem to a list in struct dma_sg_config.
 */
static int parse_page_descriptors(struct intel_ipc_data *iipc,
	struct sof_ipc_host_buffer *ring, struct comp_dev *cd)
{
	struct sof_ipc_comp_host *host = (struct sof_ipc_comp_host *)&cd->comp;
	struct dma_sg_elem elem;
	int i, err;
	uint32_t idx, phy_addr;

	elem.size = HOST_PAGE_SIZE;

	for (i = 0; i < ring->pages; i++) {

		idx = (((i << 2) + i)) >> 1;
		phy_addr = iipc->page_table[idx] | (iipc->page_table[idx + 1] << 8)
				| (iipc->page_table[idx + 2] << 16);

		if (i & 0x1)
			phy_addr <<= 8;
		else
			phy_addr <<= 12;
		phy_addr &= 0xfffff000;

		if (host->direction == SOF_IPC_STREAM_PLAYBACK)
			elem.src = phy_addr;
		else
			elem.dest = phy_addr;

		err = comp_host_buffer(cd, &elem, ring->size);
		if (err < 0) {
			trace_ipc_error("ePb");
			return err;
		}
	}

	return 0;
}

/*
 * Stream IPC Operations.
 */

/* allocate a new stream */
static int ipc_stream_pcm_params(uint32_t stream)
{
	struct intel_ipc_data *iipc = ipc_get_drvdata(_ipc);
	struct sof_ipc_pcm_params *pcm_params = _ipc->comp_data;
	struct stream_params params;
	struct ipc_comp_dev *pcm_dev;
	struct comp_dev *cd;
	int err;

	trace_ipc("SAl");

	params.type = STREAM_TYPE_PCM;
	params.pcm = pcm_params;

	/* get the pcm_dev */
	pcm_dev = ipc_get_comp(_ipc, pcm_params->comp_id);
	if (pcm_dev == NULL) {
		trace_ipc_error("eAC");
		trace_value(pcm_params->comp_id);
		return -EINVAL;
	}

	/* set params component params */
	cd = pcm_dev->cd;
	cd->params = pcm_params->params;

	/* use DMA to read in compressed page table ringbuffer from host */
	err = get_page_descriptors(iipc, &pcm_params->params.buffer);
	if (err < 0) {
		trace_ipc_error("eAp");
		goto error;
	}

	/* Parse host tables */
	err = parse_page_descriptors(iipc, &pcm_params->params.buffer,
		pcm_dev->cd);
	if (err < 0) {
		trace_ipc_error("eAP");
		goto error;
	}

	/* configure pipeline audio params */
	err = pipeline_params(pcm_dev->cd->pipeline, pcm_dev->cd, &params);
	if (err < 0) {
		trace_ipc_error("eAa");
		goto error;
	}

	/* prepare pipeline audio params */
	err = pipeline_prepare(pcm_dev->cd->pipeline, pcm_dev->cd);
	if (err < 0) {
		trace_ipc_error("eAr");
		goto error;
	}


	return 0;

error:
	err = pipeline_reset(pcm_dev->cd->pipeline, pcm_dev->cd);
	if (err < 0)
		trace_ipc_error("eA!");
	return -EINVAL;
}

/* free stream resources */
static int ipc_stream_pcm_free(uint32_t header)
{
	struct sof_ipc_stream *free_req = _ipc->comp_data;
	struct ipc_comp_dev *pcm_dev;

	trace_ipc("SFr");

	/* get the pcm_dev */
	pcm_dev = ipc_get_comp(_ipc, free_req->comp_id);
	if (pcm_dev == NULL) {
		trace_ipc_error("eFr");
		return -ENODEV;
	}

	/* reset the pipeline */
	return pipeline_reset(pcm_dev->cd->pipeline, pcm_dev->cd);
}

/* get stream position */
static int ipc_stream_position(uint32_t header)
{
	struct sof_ipc_stream *stream = _ipc->comp_data;
	struct sof_ipc_stream_posn posn;
	struct ipc_comp_dev *pcm_dev;

	trace_ipc("pos");

	memset(&posn, 0, sizeof(posn));

	/* get the pcm_dev */
	pcm_dev = ipc_get_comp(_ipc, stream->comp_id);
	if (pcm_dev == NULL) {
		trace_ipc_error("epo");
		return -ENODEV;
	}

	/* set message fields - TODO; get others */
	posn.rhdr.hdr.cmd = SOF_IPC_GLB_STREAM_MSG | SOF_IPC_STREAM_POSITION;
	posn.rhdr.hdr.size = sizeof(posn);
	posn.comp_id = stream->comp_id;

	/* get the stream positions and timestamps */
	pipeline_get_timestamp(pcm_dev->cd->pipeline, pcm_dev->cd, &posn);

	/* copy positions to outbox */
	mailbox_outbox_write(0, &posn, sizeof(posn));
	return 0;
}

/* send stream position */
int ipc_stream_send_position(struct comp_dev *cdev,
	struct sof_ipc_stream_posn *posn)
{
	uint32_t header;

	header = SOF_IPC_GLB_STREAM_MSG | SOF_IPC_STREAM_POSITION;
	posn->rhdr.hdr.cmd = header;
	posn->rhdr.hdr.size = sizeof(*posn);

	return ipc_queue_host_message(_ipc, header, posn, sizeof(*posn),
		NULL, 0, NULL, NULL);
}

static int ipc_stream_trigger(uint32_t header)
{
	struct ipc_comp_dev *pcm_dev;
	uint32_t cmd = COMP_CMD_RELEASE;
	struct sof_ipc_stream *stream  = _ipc->comp_data;
	uint32_t ipc_cmd = (header & SOF_CMD_TYPE_MASK) >> SOF_CMD_TYPE_SHIFT;
	int ret;

	trace_ipc("tri");

	/* get the pcm_dev */
	pcm_dev = ipc_get_comp(_ipc, stream->comp_id);
	if (pcm_dev == NULL) {
		trace_ipc_error("eRg");
		return -ENODEV;
	}

	switch (ipc_cmd) {
	case iCS(SOF_IPC_STREAM_TRIG_START):
		cmd = COMP_CMD_START;
		break;
	case iCS(SOF_IPC_STREAM_TRIG_STOP):
		cmd = COMP_CMD_STOP;
		break;
	case iCS(SOF_IPC_STREAM_TRIG_PAUSE):
		cmd = COMP_CMD_PAUSE;
		break;
	case iCS(SOF_IPC_STREAM_TRIG_RELEASE):
		cmd = COMP_CMD_RELEASE;
		break;
	case iCS(SOF_IPC_STREAM_TRIG_DRAIN):
		cmd = COMP_CMD_DRAIN;
		break;
	/* XRUN is special case- TODO */
	case iCS(SOF_IPC_STREAM_TRIG_XRUN):
		return 0;
	}

	/* trigger the component */
	ret = pipeline_cmd(pcm_dev->cd->pipeline, pcm_dev->cd,
			cmd, NULL);
	if (ret < 0) {
		trace_ipc_error("eRc");
	}

	return ret;
}

static int ipc_glb_stream_message(uint32_t header)
{
	uint32_t cmd = (header & SOF_CMD_TYPE_MASK) >> SOF_CMD_TYPE_SHIFT;

	switch (cmd) {
	case iCS(SOF_IPC_STREAM_PCM_PARAMS):
		return ipc_stream_pcm_params(header);
	case iCS(SOF_IPC_STREAM_PCM_FREE):
		return ipc_stream_pcm_free(header);
	case iCS(SOF_IPC_STREAM_TRIG_START):
	case iCS(SOF_IPC_STREAM_TRIG_STOP):
	case iCS(SOF_IPC_STREAM_TRIG_PAUSE):
	case iCS(SOF_IPC_STREAM_TRIG_RELEASE):
	case iCS(SOF_IPC_STREAM_TRIG_DRAIN):
	case iCS(SOF_IPC_STREAM_TRIG_XRUN):
		return ipc_stream_trigger(header);
	case iCS(SOF_IPC_STREAM_POSITION):
		return ipc_stream_position(header);
	default:
		return -EINVAL;
	}
}

/*
 * DAI IPC Operations.
 */

static int ipc_dai_ssp_config(uint32_t header)
{
	struct sof_ipc_dai_ssp_params *ssp = _ipc->comp_data;
	struct dai_config dai_config;
	struct dai *dai;
	int ret;

	trace_ipc("DsF");

	/* TODO: set type in topology */
	dai_config.type = DAI_TYPE_INTEL_SSP;
	dai_config.ssp = ssp;

	/* TODO: allow topology to define SSP clock type */
	dai_config.ssp->clk_id = SSP_CLK_EXT;

	/* get DAI */
	dai = dai_get(SOF_DAI_INTEL_SSP, ssp->ssp_id);
	if (dai == NULL) {
		trace_ipc_error("eDi");
		trace_value(ssp->ssp_id);
		return -ENODEV;
	}

	/* configure DAI */
	ret = dai_set_config(dai, &dai_config);
	if (ret < 0) {
		trace_ipc_error("eDC");
		return ret;
	}

	/* now send params to all components who use that DAI */
	return ipc_comp_dai_config(_ipc, &dai_config);
}

static int ipc_glb_dai_message(uint32_t header)
{
	uint32_t cmd = (header & SOF_CMD_TYPE_MASK) >> SOF_CMD_TYPE_SHIFT;

	switch (cmd) {
	case iCS(SOF_IPC_COMP_SSP_CONFIG):
		return ipc_dai_ssp_config(header);
	case iCS(SOF_IPC_COMP_LOOPBACK):
		//return ipc_comp_set_value(header, COMP_CMD_LOOPBACK);
	case iCS(SOF_IPC_COMP_HDA_CONFIG):
	case iCS(SOF_IPC_COMP_DMIC_CONFIG):
	default:
		trace_ipc_error("eDc");
		trace_value(header);
		return -EINVAL;
	}
}

/*
 * PM IPC Operations.
 */

static int ipc_pm_context_size(uint32_t header)
{
	struct sof_ipc_pm_ctx pm_ctx;

	trace_ipc("PMs");

	bzero(&pm_ctx, sizeof(pm_ctx));

	/* TODO: calculate the context and size of host buffers required */

	/* write the context to the host driver */
	mailbox_outbox_write(0, &pm_ctx, sizeof(pm_ctx));

	return 0;
}

static int ipc_pm_context_save(uint32_t header)
{
	struct sof_ipc_pm_ctx *pm_ctx = _ipc->comp_data;

	trace_ipc("PMs");

	/* TODO: check we are inactive - all streams are suspended */

	/* TODO: mask ALL platform interrupts except DMA */

	/* TODO now save the context - create SG buffer config using */
	//mm_pm_context_save(struct dma_sg_config *sg);

	/* mask all DSP interrupts */
	arch_interrupt_disable_mask(0xffff);

	/* TODO: mask ALL platform interrupts inc DMA */

	/* TODO: clear any outstanding platform IRQs - TODO refine */

	/* TODO: stop ALL timers */
	platform_timer_stop(0);

	/* TODO: disable SSP and DMA HW */

	/* TODO: save the context */
	//reply.entries_no = 0;

	/* write the context to the host driver */
	mailbox_outbox_write(0, pm_ctx, sizeof(*pm_ctx));

	//iipc->pm_prepare_D3 = 1;

	return 0;
}

static int ipc_pm_context_restore(uint32_t header)
{
//	struct sof_ipc_pm_ctx pm_ctx = _ipc->comp_data;

	trace_ipc("PMr");

	/* now restore the context */

	return 0;
}

static int ipc_glb_pm_message(uint32_t header)
{
	uint32_t cmd = (header & SOF_CMD_TYPE_MASK) >> SOF_CMD_TYPE_SHIFT;

	switch (cmd) {
	case iCS(SOF_IPC_PM_CTX_SAVE):
		return ipc_pm_context_save(header);
	case iCS(SOF_IPC_PM_CTX_RESTORE):
		return ipc_pm_context_restore(header);
	case iCS(SOF_IPC_PM_CTX_SIZE):
		return ipc_pm_context_size(header);
	case iCS(SOF_IPC_PM_CLK_SET):
	case iCS(SOF_IPC_PM_CLK_GET):
	case iCS(SOF_IPC_PM_CLK_REQ):
	default:
		return -EINVAL;
	}
}

/*
 * Topology IPC Operations.
 */

static int ipc_comp_set_value(uint32_t header, uint32_t cmd)
{
	struct ipc_comp_dev *stream_dev;
	struct sof_ipc_ctrl_values *values = _ipc->comp_data;

	trace_ipc("VoS");

	/* get the component */
	stream_dev = ipc_get_comp(_ipc, values->comp_id);
	if (stream_dev == NULL) {
		trace_ipc_error("eVs");
		return -ENODEV;
	}

	/* set component values */
	return comp_cmd(stream_dev->cd, cmd, values);
}

static int ipc_comp_get_value(uint32_t header, uint32_t cmd)
{
	struct ipc_comp_dev *stream_dev;
	struct sof_ipc_ctrl_values *values = _ipc->comp_data;
	int ret;

	trace_ipc("VoG");

	/* get the component */
	stream_dev = ipc_get_comp(_ipc, values->comp_id);
	if (stream_dev == NULL){
		trace_ipc_error("eVg");
		return -ENODEV;
<<<<<<< HEAD

=======
	}
	
>>>>>>> 98e1dc5a
	/* get component values */
	ret = comp_cmd(stream_dev->cd, COMP_CMD_VOLUME, values);
	if (ret < 0) {
		trace_ipc_error("eVG");
		return ret;
	}

	/* write component values to the outbox */
	mailbox_outbox_write(values, 0, sizeof(*values));

	return 0;
}

static int ipc_glb_comp_message(uint32_t header)
{
	uint32_t cmd = (header & SOF_CMD_TYPE_MASK) >> SOF_CMD_TYPE_SHIFT;

	switch (cmd) {
	case iCS(SOF_IPC_COMP_SET_VOLUME):
		return ipc_comp_set_value(header, COMP_CMD_VOLUME);
	case iCS(SOF_IPC_COMP_GET_VOLUME):
		return ipc_comp_get_value(header, COMP_CMD_VOLUME);
	case iCS(SOF_IPC_COMP_SET_MIXER):
		return ipc_comp_set_value(header, COMP_CMD_ROUTE);
	case iCS(SOF_IPC_COMP_GET_MIXER):
		return ipc_comp_get_value(header, COMP_CMD_ROUTE);
	case iCS(SOF_IPC_COMP_SET_MUX):
		return ipc_comp_set_value(header, COMP_CMD_ROUTE);
	case iCS(SOF_IPC_COMP_GET_MUX):
		return ipc_comp_get_value(header, COMP_CMD_ROUTE);
	case iCS(SOF_IPC_COMP_SET_SRC):
		return ipc_comp_set_value(header, COMP_CMD_SRC);
	case iCS(SOF_IPC_COMP_GET_SRC):
		return ipc_comp_get_value(header, COMP_CMD_SRC);
	default:
		trace_ipc_error("eCc");
		trace_value(header);
		return -EINVAL;
	}
}

static int ipc_glb_tplg_comp_new(uint32_t header)
{
	struct sof_ipc_comp *comp = _ipc->comp_data;
	struct sof_ipc_comp_reply reply;
	int ret;

	trace_ipc("tcn");

	/* register component */
	ret = ipc_comp_new(_ipc, comp);
	if (ret < 0) {
		trace_ipc_error("etc");
		return ret;
	}

	/* write component values to the outbox */
	mailbox_outbox_write(0, &reply, sizeof(reply));
	return 0;
}

static int ipc_glb_tplg_buffer_new(uint32_t header)
{
	struct sof_ipc_buffer *ipc_buffer = _ipc->comp_data;

	trace_ipc("Ibn");

	return ipc_buffer_new(_ipc, ipc_buffer);
}

static int ipc_glb_tplg_pipe_new(uint32_t header)
{
	struct sof_ipc_pipe_new *ipc_pipeline = _ipc->comp_data;

	trace_ipc("Ipn");

	return ipc_pipeline_new(_ipc, ipc_pipeline);
}

static int ipc_glb_tplg_pipe_complete(uint32_t header)
{
	struct sof_ipc_pipe_ready *ipc_pipeline = _ipc->comp_data;

	trace_ipc("Ipc");

	ipc_pipeline_complete(_ipc, ipc_pipeline->comp_id);

	return 0;
}

static int ipc_glb_tplg_comp_connect(uint32_t header)
{
	struct sof_ipc_pipe_comp_connect *connect = _ipc->comp_data;

	trace_ipc("Icn");

	return ipc_comp_connect(_ipc, connect);
}

static int ipc_glb_tplg_free(uint32_t header,
		int (*free_func)(struct ipc *ipc, uint32_t id))
{
	struct sof_ipc_free *ipc_free = _ipc->comp_data;

	trace_ipc("Tcf");

	/* free the object */
	free_func(_ipc, ipc_free->id);

	return 0;
}

static int ipc_glb_tplg_message(uint32_t header)
{
	uint32_t cmd = (header & SOF_CMD_TYPE_MASK) >> SOF_CMD_TYPE_SHIFT;

	switch (cmd) {
	case iCS(SOF_IPC_TPLG_COMP_NEW):
		return ipc_glb_tplg_comp_new(header);
	case iCS(SOF_IPC_TPLG_COMP_FREE):
		return ipc_glb_tplg_free(header, ipc_comp_free);
	case iCS(SOF_IPC_TPLG_COMP_CONNECT):
		return ipc_glb_tplg_comp_connect(header);
	case iCS(SOF_IPC_TPLG_PIPE_NEW):
		return ipc_glb_tplg_pipe_new(header);
	case iCS(SOF_IPC_TPLG_PIPE_COMPLETE):
		return ipc_glb_tplg_pipe_complete(header);
	case iCS(SOF_IPC_TPLG_PIPE_FREE):
		return ipc_glb_tplg_free(header, ipc_pipeline_free);
	case iCS(SOF_IPC_TPLG_BUFFER_NEW):
		return ipc_glb_tplg_buffer_new(header);
	case iCS(SOF_IPC_TPLG_BUFFER_FREE):
		return ipc_glb_tplg_free(header, ipc_buffer_free);
	default:
		trace_ipc_error("eTc");
		trace_value(header);
		return -EINVAL;
	}
}

int ipc_gdb_copy_to_buffer(uint32_t header)
{
	struct sof_ipc_gdb_dsp_msg *ipc_gdb = _ipc->comp_data;

	trace_ipc("Gcb");
	for (int i = 0; i < ipc_gdb->len; i++)
	{
		if (circ_buf_push(&gdb_buffer_rx, ipc_gdb->data[i]) < 0)
		{
			// buffer overfilled, trace and move on
			trace_ipc_error("eGf");
			return -ENOBUFS;
		}
	}
	return 0;
}

void flush_buffer()
{
	trace_ipc("Gfb");
	struct sof_ipc_gdb_dsp_msg ipc_gdb;
	for(int i = 0; i < DEBUG_BUFFER_SIZE/GDB_MSG_BUFFER_SIZE; i++)
	{
		int full_msg = 1;
		int j;
		for (j = 0; j < GDB_MSG_BUFFER_SIZE; j++)
		{
			uint8_t data;
			if (circ_buf_pop(&gdb_buffer_tx, &data) < 0)
			{
				// buffer is empty, flag and move on
				full_msg = 0;
				break;
			}
			ipc_gdb.data[j] = data;
		}
		ipc_gdb.len = j;
		if (ipc_queue_host_message(_ipc, SOF_IPC_GDB, &ipc_gdb,
			sizeof(ipc_gdb), NULL, 0, NULL, NULL) < 0)
		{
			// queue might be full, process it and try again
			ipc_process_msg_queue();
			ipc_queue_host_message(_ipc, SOF_IPC_GDB, &ipc_gdb,
				sizeof(ipc_gdb), NULL, 0, NULL, NULL);
		}
		if (!full_msg)
		{
			// nothing left in the buffer
			break;
		}
	}
}

extern void irq_handler(void *arg);

int getDebugChar(void)
{
	uint8_t data;
	while(circ_buf_pop(&gdb_buffer_rx, &data))
	{
		irq_handler(NULL);
		ipc_process_msg_queue();
	}
	return data;
}	/* read and return a single char */

void putDebugChar(char c)
{
	if(circ_buf_push(&gdb_buffer_tx, c)){
		flush_buffer();
		circ_buf_push(&gdb_buffer_tx, c);
	}
}

/*
 * Global IPC Operations.
 */

int ipc_cmd(void)
{
	struct sof_ipc_hdr *hdr;
	uint32_t type;
	hdr = mailbox_validate();
	if (hdr == NULL) {
		trace_ipc_error("hdr");
		return -EINVAL;
	}

	type = (hdr->cmd & SOF_GLB_TYPE_MASK) >> SOF_GLB_TYPE_SHIFT;

	switch (type) {
	case iGS(SOF_IPC_GLB_REPLY):
		return 0;
	case iGS(SOF_IPC_GLB_COMPOUND):
		return -EINVAL;	/* TODO */
	case iGS(SOF_IPC_GLB_TPLG_MSG):
		return ipc_glb_tplg_message(hdr->cmd);
	case iGS(SOF_IPC_GLB_PM_MSG):
		return ipc_glb_pm_message(hdr->cmd);
	case iGS(SOF_IPC_GLB_COMP_MSG):
		return ipc_glb_comp_message(hdr->cmd);
	case iGS(SOF_IPC_GLB_STREAM_MSG):
		return ipc_glb_stream_message(hdr->cmd);
	case iGS(SOF_IPC_GLB_DAI_MSG):
		return ipc_glb_dai_message(hdr->cmd);
	case iGS(SOF_IPC_GDB):
		return ipc_gdb_copy_to_buffer(hdr->cmd);
	default:
		trace_ipc_error("eGc");
		trace_value(type);
		return -EINVAL;
	}
}

/* locks held by caller */
static inline struct ipc_msg *msg_get_empty(struct ipc *ipc)
{
	struct ipc_msg *msg = NULL;

	if (!list_is_empty(&ipc->empty_list)) {
		msg = list_first_item(&ipc->empty_list, struct ipc_msg, list);
		list_item_del(&msg->list);
	}

	return msg;
}

<<<<<<< HEAD
/* Send stream command */
int ipc_stream_send_notification(struct comp_dev *cdev,
	struct sof_ipc_stream_posn *posn)
{
	uint32_t header;

	header = SOF_IPC_GLB_STREAM_MSG | SOF_IPC_STREAM_POSITION;

	return ipc_queue_host_message(_ipc, header, posn, sizeof(*posn),
		NULL, 0, NULL, NULL);
}
=======
>>>>>>> 98e1dc5a

int ipc_queue_host_message(struct ipc *ipc, uint32_t header,
	void *tx_data, size_t tx_bytes, void *rx_data,
	size_t rx_bytes, void (*cb)(void*, void*), void *cb_data)
{
	struct ipc_msg *msg;
	uint32_t flags;
	int ret = 0;

	spin_lock_irq(&ipc->lock, flags);

	/* get a free message */
	msg = msg_get_empty(ipc);
	if (msg == NULL) {
		trace_ipc_error("eQb");
		ret = -EBUSY;
		goto out;
	}

	/* prepare the message */
	msg->header = header;
	msg->tx_size = tx_bytes;
	msg->rx_size = rx_bytes;
	msg->cb_data = cb_data;
	msg->cb = cb;

	/* copy mailbox data to message */
	if (tx_bytes > 0 && tx_bytes < SOF_IPC_MSG_MAX_SIZE)
		rmemcpy(msg->tx_data, tx_data, tx_bytes);

	/* now queue the message */
	ipc->dsp_pending = 1;
	list_item_append(&msg->list, &ipc->msg_list);

out:
	spin_unlock_irq(&ipc->lock, flags);
	return ret;
}

/* process current message */
int ipc_process_msg_queue(void)
{
	if (_ipc->host_pending)
		ipc_platform_do_cmd(_ipc);
	if (_ipc->dsp_pending)
		ipc_platform_send_msg(_ipc);
	return 0;
}<|MERGE_RESOLUTION|>--- conflicted
+++ resolved
@@ -580,12 +580,8 @@
 	if (stream_dev == NULL){
 		trace_ipc_error("eVg");
 		return -ENODEV;
-<<<<<<< HEAD
-
-=======
-	}
-	
->>>>>>> 98e1dc5a
+	}
+
 	/* get component values */
 	ret = comp_cmd(stream_dev->cd, COMP_CMD_VOLUME, values);
 	if (ret < 0) {
@@ -853,21 +849,6 @@
 	return msg;
 }
 
-<<<<<<< HEAD
-/* Send stream command */
-int ipc_stream_send_notification(struct comp_dev *cdev,
-	struct sof_ipc_stream_posn *posn)
-{
-	uint32_t header;
-
-	header = SOF_IPC_GLB_STREAM_MSG | SOF_IPC_STREAM_POSITION;
-
-	return ipc_queue_host_message(_ipc, header, posn, sizeof(*posn),
-		NULL, 0, NULL, NULL);
-}
-=======
->>>>>>> 98e1dc5a
-
 int ipc_queue_host_message(struct ipc *ipc, uint32_t header,
 	void *tx_data, size_t tx_bytes, void *rx_data,
 	size_t rx_bytes, void (*cb)(void*, void*), void *cb_data)
